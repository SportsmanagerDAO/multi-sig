--- conflicted
+++ resolved
@@ -33,7 +33,7 @@
 
     address public immutable charlie = address(0xc);
     
-    address public immutable ricardian = 0x2017d429Ad722e1cf8df9F1A2504D4711cDedC49;
+    IRicardianLLC public immutable ricardian = IRicardianLLC(0x2017d429Ad722e1cf8df9F1A2504D4711cDedC49);
 
     function writeTokenBalance(
         address who,
@@ -76,11 +76,7 @@
         mockDai.mint(address(this), 1000000000 * 1e18);
 
         // Create the factory
-<<<<<<< HEAD
         factory = new KaliClubSigFactory(clubSig, loot, ricardian);
-=======
-        factory = new KaliClubSigFactory(clubSig, loot, IRicardianLLC(0xBEEF));
->>>>>>> 861c597c
 
         // Create the Club[]
         IClub.Club[] memory clubs = new IClub.Club[](2);
